--- conflicted
+++ resolved
@@ -17,13 +17,9 @@
 import os
 import sys
 import logging as log
-<<<<<<< HEAD
-from qubellclient.private.platform import QubellPlatform, Context
-from qubellclient.private.manifest import Manifest
-=======
+from qubell.api.private.platform import QubellPlatform, Context
+from qubell.api.private.manifest import Manifest
 
-from qubell.api.private.platform import QubellPlatform, Context
->>>>>>> 580345a3
 
 
 """
