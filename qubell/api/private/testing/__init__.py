# Copyright (c) 2013 Qubell Inc., http://qubell.com
#
# Licensed under the Apache License, Version 2.0 (the "License");
# you may not use this file except in compliance with the License.
# You may obtain a copy of the License at
#
# http://www.apache.org/licenses/LICENSE-2.0
#
# Unless required by applicable law or agreed to in writing, software
# distributed under the License is distributed on an "AS IS" BASIS,
# WITHOUT WARRANTIES OR CONDITIONS OF ANY KIND, either express or
# implied.
# See the License for the specific language governing permissions and
# limitations under the License.


__author__ = "Anton Panasenko"
__copyright__ = "Copyright 2013, Qubell.com"
__license__ = "Apache"

__email__ = "apanasenko@qubell.com"

import unittest
import yaml
import logging as log

from functools import wraps

from qubell.api.private.manifest import Manifest
from qubell.api.private.service import system_application_types, COBALT_SECURE_STORE_TYPE, WORKFLOW_SERVICE_TYPE

import logging
import types

logging.getLogger("requests.packages.urllib3.connectionpool").setLevel(logging.WARN)

def values(names):
    """
    Method decorator that allows inject return values into method parameters.
    It tries to find desired value going deep. For convinience injects list with only one value as value.
    :param names: dict of "value-name": "method-parameter-name"
    """
    def wrapper(func):
        @wraps(func)
        def wrapped_func(*args, **kwargs):
            instance = None
            if len(args)>1:
                instance=args[1]
            else:
                instance = kwargs['instance']

            def findReturnValues(rvalues):
                for k, v in rvalues.iteritems():
                    if isinstance(v, dict):
                        findReturnValues(v) #go deep, to find desired name
                    if k in names.keys():
                        if isinstance(v,list) and len(v)==1:
                            kwargs.update({names[k]: v[0]})
                        else:
                            kwargs.update({names[k]: v})

            findReturnValues(instance.returnValues)

            #ensure all names was set
            missing_params = [k for k, v in names.items() if v not in kwargs]
            if missing_params:
                raise AttributeError("Parameters {0} for '{1}' were not found".format(missing_params, func.__name__), missing_params)

            func(*args, **kwargs)
        return wrapped_func
    return wrapper


def workflow(name, parameters=None, timeout=10):
    if not parameters:
        parameters = dict()

    def wrapper(func):
        @wraps(func)
        def wrapped_func(*args, **kwargs):
            self = args[0]
            instance = args[1]

            assert instance.run_workflow(name, parameters)
            if not instance.ready(timeout):
                self.fail(
                    "Instance %s isn't ready in appropriate time: %s with parameters %s and timeout %s" % (
                        instance.instanceId, name, parameters, timeout
                    )
                )
            func(*args, **kwargs)
        return wrapped_func
    return wrapper


def environment(params):
    """
    Class decorator that allows to run tests in sandbox against different Qubell environments.
    Each test method in suite is converted to <test_name>_on_environemnt_<environment_name>
    :param params: dict
    """
    assert isinstance(params, dict), "@environment decorator should take 'dict' with environments"

    def copy(func, name=None):
        return types.FunctionType(func.func_code, func.func_globals, name=name,
                                  argdefs=func.func_defaults,
                                  closure=func.func_closure)

    def wraps_class(clazz):
        if "environments" in clazz.__dict__:
            log.warn("Class {0} environment attribute is overriden".format(clazz.__name__))

        clazz.environments = params

        methods = [method
                   for _, method in clazz.__dict__.items()
                   if isinstance(method, types.FunctionType) and method.func_name.startswith("test") ]

        for method in methods:
            delattr(clazz, method.func_name)
            log.info("Test '{0}' multiplied per environment in {1}".format(method.func_name, clazz.__name__))
            for env_name in params.keys():
                new_name = method.func_name + "_on_environment_" + env_name
                setattr(clazz, new_name, copy(method, new_name))

        return clazz
    return wraps_class


# noinspection PyPep8Naming
def instance(byApplication):
    def wrapper(func):
        def get_environment_name(self, f):
            separator = "_on_environment_"
            if len(f.__name__.split(separator)) > 1:
                env = f.__name__.split(separator)[1]
            elif "_testMethodName" in self.__dict__ and len(self._testMethodName.split(separator)) > 1:
                env = self._testMethodName.split(separator)[1]
            else:
                env = "default"
            return env

        @wraps(func)
        def wrapped_func(*args, **kwargs):
            self = args[0]
            env = get_environment_name(self, func)

            def find_by_application_name(app):
                for inst in self.instances:
                    if inst.application.name == app and inst.environment.name == env:
                        return inst
                return None

            func(*args + (find_by_application_name(byApplication),), **kwargs)
        return wrapped_func
    return wrapper


class BaseTestCase(unittest.TestCase):
    platform = None
    parameters = None
    sandbox = None
    environments = None

    @classmethod
    def environment(cls, organization):
        import re
        if cls.environments:
            envs = {}
            servs = []
            for name, value in cls.environments.items():
                key = str(re.sub("[^a-zA-Z0-9_]", "", name))
                envs.update({key: value})

        else:
            envs = {"default": {}}

        servs = [{"type": COBALT_SECURE_STORE_TYPE, "name": 'Default credentials service'},
                 {"type": WORKFLOW_SERVICE_TYPE, "name": 'Default workflow service', "parameters": {'configuration.policies': '{}'}}]

        return {
            "organization": {"name": organization},
            "services": servs,
            "instances": [],
            "cloudAccounts": [{
                                  "name": cls.parameters['provider_name'],
                                  "provider": cls.parameters['provider_type'],
                                  "usedEnvironments": [],
                                  "ec2SecurityGroup": "default",
                                  "providerCopy": cls.parameters['provider_type'],
                                  "jcloudsIdentity": cls.parameters['provider_identity'],
                                  "jcloudsCredential": cls.parameters['provider_credential'],
                                  "jcloudsRegions": cls.parameters['provider_region']
            }],
            "environments": envs}

    @classmethod
    def apps(cls):
        return []

    @classmethod
    def timeout(cls):
        return 15

    @classmethod
    def setUpClass(cls):
        super(BaseTestCase, cls).setUpClass()
        if cls.parameters['organization']:
            cls.prepare(cls.parameters['organization'], cls.timeout())
        else:
            cls.prepare(cls.__name__, cls.timeout())

    @classmethod
    def prepare(cls, organization, timeout=30):
        cls.sandbox = SandBox(cls.platform, cls.environment(organization))
        cls.organization = cls.sandbox.make()
        cls.instances = []

        def launch_in_env(app, env):
            environment = cls.organization.environment(name=env)
            parameters = {'parameters': app.get('parameters', {})}
            instance = cls.organization.applications[app['name']].launch(
                environment=environment, parameters=parameters)
            cls.instances.append(instance)
            if app.get('add_as_service', False):
                environment.add_service(instance)
            cls.sandbox.sandbox["instances"].append({
                "id": instance.instanceId,
                "name": instance.name,
                "applicationId":  app['id']
            })
            return instance

        def check_instances(instances):
            for instance in cls.instances:
                if not instance.ready(timeout=timeout):
                    cls.sandbox.clean()
                    assert False, "Instance %s not ready after timeout" % instance.instanceId

        # launch service instances first
        for app in cls.sandbox['applications']:
            for env in cls.sandbox['environments']:
<<<<<<< HEAD
                if app.get('launch', True):
                    environment = cls.organization.environment(name=env)
                    parameters = {'parameters': app.get('parameters', {})}
                    instance = cls.organization.applications[app['name']].launch(
                        environment=environment, parameters=parameters)
                    cls.instances.append(instance)
                    cls.sandbox.sandbox["instances"].append({
                        "id": instance.instanceId,
                        "name": instance.name,
                        "applicationId":  app['id']
                    })

        for instance in cls.instances:
            if not instance.ready(timeout=timeout):
                cls.sandbox.clean()
                assert False, "Instance %s not ready after timeout %s minutes" % (instance.instanceId, timeout)
=======
                if app.get('launch', True) and app.get('add_as_service', False):
                    launch_in_env(app, env)
        check_instances(cls.instances)

        # then launch non-service instances
        regular_instances = []
        for app in cls.sandbox['applications']:
            for env in cls.sandbox['environments']:
                if app.get('launch', True) and not app.get('add_as_service', False):
                    regular_instances.append(launch_in_env(app, env))
        check_instances(regular_instances)
>>>>>>> fd352e19

    @classmethod
    def tearDownClass(cls):
        super(BaseTestCase, cls).tearDownClass()
        cls.clean()

    @classmethod
    def clean(cls):
        if cls.sandbox:
            cls.sandbox.clean()

    # noinspection PyPep8Naming
    def findByApplicationName(self, name):
        for instance in self.instances:
            if instance.application.name == name:
                return instance


class SandBox(object):
    def __init__(self, platform, sandbox):
        self.sandbox = sandbox
        self.platform = platform
        self.organization = self.platform.organization(name=self.sandbox["organization"]["name"])

    @staticmethod
    def load_yaml(platform, yaml_file):
        return SandBox(platform, yaml.safe_load(yaml_file))

    def __service(self, environment, service_data):

        application = self.organization.applications[system_application_types.get(service_data["type"],service_data["type"])]
        service = self.organization.service(application=application, name=service_data["name"],
                                            environment=environment,
                                            parameters=(service_data.get("parameters")))
        service.ready(1)
        environment.add_service(service)
        if COBALT_SECURE_STORE_TYPE is service_data["type"]:
            key_id = service.regenerate()['id']
            environment.add_policy({
                "action": "provisionVms",
                "parameter": "publicKeyId",
                "value": key_id
            })
        service_data["id"] = service.instanceId

    def __cloud_account(self, environment, provider):
        cloud = self.organization.provider(parameters=provider, name=provider["name"])
        environment.add_provider(cloud)
        provider["id"] = cloud.providerId

    def __application(self, app):
        manifest = Manifest(**{k: v for k, v in app.iteritems() if k in ["content", "url", "file"]})
        application = self.organization.application(manifest=manifest, name=app["name"])
        app["id"] = application.applicationId

    def make(self):
        log.info("Preparing sandbox...")

        for app in self.sandbox["applications"]:
            self.__application(app)

        for name, env in self.sandbox["environments"].items():
            environment = self.organization.environment(name=name)
            environment.clean()

            for service in self.sandbox["services"] + env.get('services', []):
                self.__service(environment, service)

            for provider in self.sandbox["cloudAccounts"] + env.get('cloudAccounts', []):
                self.__cloud_account(environment, provider)

            for police in env.get('policies', []):
                environment.add_policy(police)

        log.info("Sandbox prepared")

        return self.organization

    def clean(self, timeout=10):
        log.info("Cleaning sandbox...")

        def destroy(test_instances):
            instances = self.organization.instances
            services_to_destroy = []
            instances_to_destroy = []
            for instanceData in test_instances:
                if instanceData['id'] in instances: #someone may removed it already
                    instance = instances[instanceData['id']]
                    if instance.serve_environments:
                        services_to_destroy.append(instance)
                    else:
                        instances_to_destroy.append(instance)

            # destroy non-service instances first
            for instance in instances_to_destroy:
                instance.destroy()
            for instance in services_to_destroy:
                instance.destroy()

            return services_to_destroy + instances_to_destroy

        for instance in destroy(self.sandbox['instances']):
            if not instance.destroyed(timeout):
                log.error(
                    "Instance was not destroyed properly {0}: {1}", instance.id, instance.name
                )

        log.info("Sandbox cleaned")

    def __check_environment_name(self, name):
        import re
        re.sub("")

    def __getitem__(self, name):
        if name in self.sandbox:
            return self.sandbox[name]
        else:
            return None<|MERGE_RESOLUTION|>--- conflicted
+++ resolved
@@ -235,29 +235,11 @@
             for instance in cls.instances:
                 if not instance.ready(timeout=timeout):
                     cls.sandbox.clean()
-                    assert False, "Instance %s not ready after timeout" % instance.instanceId
+                    assert False, "Instance %s not ready after timeout %s minutes" % (instance.instanceId, timeout)
 
         # launch service instances first
         for app in cls.sandbox['applications']:
             for env in cls.sandbox['environments']:
-<<<<<<< HEAD
-                if app.get('launch', True):
-                    environment = cls.organization.environment(name=env)
-                    parameters = {'parameters': app.get('parameters', {})}
-                    instance = cls.organization.applications[app['name']].launch(
-                        environment=environment, parameters=parameters)
-                    cls.instances.append(instance)
-                    cls.sandbox.sandbox["instances"].append({
-                        "id": instance.instanceId,
-                        "name": instance.name,
-                        "applicationId":  app['id']
-                    })
-
-        for instance in cls.instances:
-            if not instance.ready(timeout=timeout):
-                cls.sandbox.clean()
-                assert False, "Instance %s not ready after timeout %s minutes" % (instance.instanceId, timeout)
-=======
                 if app.get('launch', True) and app.get('add_as_service', False):
                     launch_in_env(app, env)
         check_instances(cls.instances)
@@ -269,7 +251,6 @@
                 if app.get('launch', True) and not app.get('add_as_service', False):
                     regular_instances.append(launch_in_env(app, env))
         check_instances(regular_instances)
->>>>>>> fd352e19
 
     @classmethod
     def tearDownClass(cls):
