# Copyright (c) 2013 Qubell Inc., http://qubell.com
#
# Licensed under the Apache License, Version 2.0 (the "License");
# you may not use this file except in compliance with the License.
# You may obtain a copy of the License at
#
# http://www.apache.org/licenses/LICENSE-2.0
#
# Unless required by applicable law or agreed to in writing, software
# distributed under the License is distributed on an "AS IS" BASIS,
# WITHOUT WARRANTIES OR CONDITIONS OF ANY KIND, either express or
# implied.
# See the License for the specific language governing permissions and
# limitations under the License.
import re
import logging as log
import time

import simplejson as json

from qubell.api.private.environment import EnvironmentList
from qubell.api.private.service import ServiceMixin
from qubell.api.tools import lazyproperty, retry
from qubell.api.tools import waitForStatus as waitForStatus
from qubell.api.private import exceptions
from qubell.api.private.common import QubellEntityList, Entity
from qubell.api.provider.router import InstanceRouter

__author__ = "Vasyl Khomenko"
__copyright__ = "Copyright 2013, Qubell.com"
__license__ = "Apache"
__email__ = "vkhomenko@qubell.com"

DEAD_STATUS = ['Destroyed']


class Instance(Entity, ServiceMixin, InstanceRouter):
    """
    Base class for application instance. Manifest required.
    """

    # noinspection PyShadowingBuiltins
    def __init__(self, organization, id):
        self.instanceId = self.id = id
        self.organization = organization
        self.organizationId = organization.organizationId

        self.__cached_json = None
        self._last_workflow_started_time = None

    @lazyproperty
    def application(self):
        return self.organization.applications[self.applicationId]

    @lazyproperty
    def environment(self):
        return self.organization.environments[self.environmentId]

    @lazyproperty
    def environments(self):
        list_environments_json = lambda: self.json()['environments']
        return EnvironmentList(list_json_method=list_environments_json, organization=self).init_router(self._router)

    @lazyproperty
    def applicationId(self):
        return self.json()['applicationId']

    @lazyproperty
    def environmentId(self):
        return self.json()['environmentId']

    @lazyproperty
    def submodules(self):
        # TODO: Public api hack.
        # Private returns 'submodules', public returns 'components'
        if self._router.public_api_in_use:
            return InstanceList(list_json_method=lambda: self.json()['components'], organization=self.organization).init_router(self._router)
        return InstanceList(list_json_method=lambda: self.json()['submodules'], organization=self.organization).init_router(self._router)

<<<<<<< HEAD
    @property
    def destroyAt(self):
        j = self.json()
        return j.get('destroyAt', False)

=======
>>>>>>> deb8956b
    @property
    def status(self):
        return self.json()['status']

    @property
    def name(self):
        return self.json()['name']

    @property
    def userData(self):
        return self.json()['userData']

    @staticmethod
    def __parse(values):
        return dict([(val['id'], val['value']) for val in values])

    @property
    def return_values(self):
        """ Guess what api we are using and return as public api does.
        Private has {'id':'key', 'value':'keyvalue'} format, public has {'key':'keyvalue'}
        """
<<<<<<< HEAD

        j = self.json()
        #TODO: FIXME: get rid of old API when its support will be removed
        old_api_value = j.get('returnValues')
        new_api_value = j.get('endpoints')

        retvals = new_api_value or old_api_value or []
=======
>>>>>>> deb8956b
        # TODO: Public api hack.
        retvals = self.json()['returnValues']
        if self._router.public_api_in_use:
            return retvals
        return self.__parse(retvals)

    @property
    def error(self):
        return self.json()['errorMessage']

    @property
    def activitylog(self):
        return self.get_activitylog()

    def get_activitylog(self, after=None, severity=None, start=None, end=None):
        """
        Returns activitylog object
        severity - filter severity ('INFO', DEBUG')
        start/end - time or log text

        """
        if after:
            log_raw = self._router.get_instance_activitylog(org_id=self.organizationId,
                                                            instance_id=self.instanceId,
                                                            params={"after": after}).json()
        else:
            log_raw = self._router.get_instance_activitylog(org_id=self.organizationId,
                                                            instance_id=self.instanceId).json()

        return ActivityLog(log_raw, severity=severity, start=start, end=end)

    # aliases
    returnValues = return_values
    errorMessage = error

    def get_configuration(self):
        return self._router.get_instance_configuration(org_id=self.organizationId,
                                                       instance_id=self.instanceId).json()

    @property
    def parameters(self):
        # todo: Public api hack.
        if self._router.public_api_in_use:  # We do not have 'revision' in public api
            return self.json()['parameters']

        parameters = self.json()['revision']['parameters']
        if type(parameters) == list:  # v39+ - list of dicts: id, title, value
            return self.__parse(parameters)
        else:  # <v39 - dict  todo: remove when 39+ is wide in production
            return parameters

    @property
    def currentWorkflow(self):
        j = self.json()
        #TODO: FIXME: get rid of old API when its support will be removed
        # We could get {} or None for both together. Dependant code expects dict(), so, returning dict.
        if j.get('currentWorkflow', {}):
            return j.get('currentWorkflow', {})
        elif j.get('workflowsInfo', {}).get('currentWorkflow', {}):
            return j.get('workflowsInfo', {}).get('currentWorkflow', {})
        else:
            return {}

    def __getattr__(self, key):
        if key in ['instanceId', ]:
            raise exceptions.NotFoundError('Unable to get instance property: %s' % key)
        if key == 'ready':
            log.debug('Checking instance status')
            return self.ready()
<<<<<<< HEAD
        #TODO: FIXME: old API support: remove when its support will be removed on server
        elif key in ['workflowHistory', 'scheduledWorkflows', 'availableWorkflows']:
            log.debug('Getting instance workflow attribute: %s' % key)
            j = self.json()
            old_api_value = j.get(key)
            new_api_value = j.get('workflowsInfo', {}).get(key, False)
            atr = new_api_value or old_api_value or []
            log.debug(atr)
            return atr
=======
>>>>>>> deb8956b
        else:
            log.debug('Getting instance attribute: %s' % key)
            atr = self.json()[key]
            log.debug(atr)
            return atr

    # TODO: make such behaviour default
    @property
    @retry(3, 1, 3, retry_exception=(KeyError, AssertionError))
    def technicalInfo(self): # This property is not always there. Waiting to appear
        ret = self.json()['technicalInfo']
        assert isinstance(ret, dict)
        return ret

    def _cache_free(self):
        """Frees cache"""
        self.__cached_json = None

    def fresh(self):
        # todo: create decorator from this
        if self.__cached_json is None:
            return False
        now = time.time()
        elapsed = (now - self.__last_read_time) * 1000.0
        return elapsed < 300

    def json(self):
        """
        return __cached_json, if accessed withing 300 ms.
        This allows to optimize calls when many parameters of entity requires withing short time.
        """

        if self.fresh():
            return self.__cached_json
        # noinspection PyAttributeOutsideInit
        self.__last_read_time = time.time()
        self.__cached_json = self._router.get_instance(org_id=self.organizationId, instance_id=self.instanceId).json()
        return self.__cached_json

    @staticmethod
    def new(router, application, revision=None, environment=None, name=None, parameters=None,
            submodules=None, destroyInterval=None):

        if not environment:
            environment = application.organization.defaultEnvironment

        if not environment.isOnline:
            # If environment offline for any reason, let it come up. Otherwise raise error
            @retry(tries=10, delay=1, backoff=1.5, retry_exception=AssertionError)
            def eventually_online():
                assert environment.isOnline, "Environment {name} didn't get Online status".format(name=environment.name)
            eventually_online()

        if not parameters:
            parameters = {}
        conf = {'parameters': parameters, 'environmentId': environment.environmentId}

        if name:
            conf['instanceName'] = name
        if destroyInterval is not None:
            conf['destroyInterval'] = destroyInterval
        if revision:
            conf['revisionId'] = revision.id
        conf['submodules'] = submodules or {}
        log.info(("Starting instance: %s\n"
                  "    Application: id=%s\n"
                  "    Environment: id=%s\n"
                  "    Submodules: %s\n"
                  "    destroyInterval: %s") %
                 (name,
                  application.applicationId,
                  environment.environmentId,
                  submodules, destroyInterval))
        log.debug("Instance configuration: %s" % conf)
        data = json.dumps(conf)
        before_creation = time.gmtime(time.time())
        resp = router.post_organization_instance(org_id=application.organizationId, app_id=application.applicationId,
                                                 data=data)
        instance = Instance(organization=application.organization, id=resp.json()['id']).init_router(router)
        instance._last_workflow_started_time = before_creation
        log.debug("Instance id=%s started." % (instance.id))
        return instance

    @staticmethod
    def get(router, organization, name, application=None, environment=None):
        q_filter = {"query": name, "showDestroyed": "false",
                    "sortBy": "byCreation", "descending": "true",
                    "mode": "short"}
        if application:
            q_filter["applicationFilterId"] = application.applicationId
        if environment:
            q_filter["environmentFilterId"] = environment.environmentId
        resp_json = router.get_instances(org_id=organization.organizationId, params=q_filter).json()

        def instance_not_found_pretty():
            return exceptions.NotFoundError(
                "Instance with '{0}' not found in organization {1}".format(name, organization.name))
        if type(resp_json) == dict:
            instances = [instance for g in resp_json['groups'] for instance in g['records'] if instance['name'] == name]
            if len(instances) is 0:
                raise instance_not_found_pretty()
            return Instance(organization=organization, id=instances[0]['id']).init_router(router)
        else:  # TODO: This is compatibility fix for platform < 37.1
            instances = [instance for instance in resp_json if instance['name'] == name]
            if len(instances) is 0:
                raise instance_not_found_pretty()
            return Instance(organization=organization, id=sorted(instances, key=lambda i: i["createdAt"])[-1]['id']).init_router(router)

    def ready(self, timeout=3):  # Shortcut for convinience. Timeout = 3 min (ask timeout*6 times every 10 sec)
        accepted_states = ['Launching', 'Requested', 'Executing', 'Unknown']
        return waitForStatus(instance=self, final=['Active', 'Running'],
                             accepted=accepted_states, timeout=[timeout*20, 3, 1])
        # TODO: Unknown status  should be removed

    def launching(self, timeout=3):
        accepted_states = ['Active', 'Running', 'Unknown', 'Executing']
        return waitForStatus(instance=self, final='Launching', accepted=accepted_states, timeout=[timeout*20, 3, 1])

    def failed(self, timeout=3):
        accepted_states = ['Active', 'Running', 'Unknown', 'Executing']
        return waitForStatus(instance=self, final='Error', accepted=accepted_states, timeout=[timeout*20, 3, 1])

    def running(self, timeout=3):
        if self.status in ['Active', 'Running']:
            log.debug("Instance {} is Active right now".format(self.id))
            return True
        mrut = self.get_most_recent_update_time()
        if mrut:
            self._last_workflow_started_time = time.gmtime(time.mktime(mrut) - 1)  # skips projection check
        return self.ready(timeout)

    def destroyed(self, timeout=3):  # Shortcut for convenience. Timeout = 3 min (ask timeout*6 times every 10 sec)
        accepted_states = ['Destroying', 'Active', 'Running', 'Executing', 'Unknown']
        return waitForStatus(instance=self, final='Destroyed', accepted=accepted_states, timeout=[timeout*20, 3, 1])

    def run_workflow(self, name, component_path=None, parameters=None):
        if not parameters:
            parameters = {}
        log.info("Running workflow %s on instance id=%s" % (name, self.id))
        log.debug("Parameters: %s" % parameters)
        self._last_workflow_started_time = time.gmtime(time.time())
        if component_path:
            self._router.post_instance_component_workflow(org_id=self.organizationId, instance_id=self.instanceId,
                                                          component_path=component_path,
                                                          wf_name=name, data=json.dumps(parameters))
        else:
            self._router.post_instance_workflow(org_id=self.organizationId, instance_id=self.instanceId,
                                                wf_name=name, data=json.dumps(parameters))
        return True

    # alias
    run_command = run_workflow

    def schedule_workflow(self, name, timestamp, parameters=None):
        if not parameters:
            parameters = {}
        log.info("Scheduling workflow %s on instance id=%s, timestamp: %s" % (name, self.id, timestamp))
        log.debug("Parameters: %s" % parameters)
        payload = {'parameters': parameters, 'timestamp': timestamp}
        self._router.post_instance_workflow_schedule(org_id=self.organizationId, instance_id=self.instanceId,
                                                     wf_name=name, data=json.dumps(payload))
        return True

    def reschedule_workflow(self, workflow_name=None, workflow_id=None, timestamp=None):
        if workflow_name:
            workflow_id = [x['id'] for x in self.scheduledWorkflows if x['name'] == workflow_name][0]

        log.info("ReScheduling workflow %s on instance id=%s, timestamp: %s"
                 % (workflow_id, self.id, timestamp))
        payload = {'timestamp': timestamp}
        self._router.post_instance_reschedule(org_id=self.organizationId, instance_id=self.instanceId,
                                              workflow_id=workflow_id, data=json.dumps(payload))
        return True

    def get_manifest(self):
        return self._router.post_application_refresh(org_id=self.organizationId, app_id=self.applicationId).json()

    def reconfigure(self, revision=None, parameters=None, submodules=None, manifestVersion=None):
        # note: be carefull refactoring this, or you might have unpredictable results
        # todo: private api seems requires at least presence of submodule names if exist
        payload = {'parameters': self.parameters}

        if revision:
            payload['revisionId'] = revision.id

        if submodules:
            payload['submodules'] = submodules
        if parameters is not None:
            payload['parameters'] = parameters
        if manifestVersion:
            payload['manifestVersion'] = manifestVersion

        resp = self._router.put_instance_configuration(org_id=self.organizationId, instance_id=self.instanceId,
                                                       data=json.dumps(payload))
        return resp.json()

    def rename(self, name):
        payload = json.dumps({'name': name})
        return self._router.put_instance_rename(org_id=self.organizationId, instance_id=self.instanceId, data=payload)

    def force_remove(self):
        return self._router.delete_instance_force(org_id=self.organizationId, instance_id=self.instanceId)

    def cancel_command(self):
        return self._router.post_instance_action(org_id=self.organizationId, instance_id=self.instanceId,
                                                 action="cancel")

    def star(self):
        return self._router.post_instance_action(org_id=self.organizationId, instance_id=self.instanceId,
                                                 action="star")

    def unstar(self):
        return self._router.post_instance_action(org_id=self.organizationId, instance_id=self.instanceId,
                                                 action="unstar")

    def delete(self):
        self.destroy()
        # todo: remove, if destroyed
        return True

    def destroy(self):
        log.info("Destroying instance id=%s" % (self.id))
        return self.run_workflow("destroy")

    @property
    def serve_environments(self):
        return EnvironmentList(lambda: self.json()["environments"], organization=self.organization)

    def add_as_service(self, environments=None, environment_ids=None):
        merged_ids = set()
        for environment in environments or []:
            merged_ids.add(environment.environmentId)
        for environment in self.environments:  # leave existing
            merged_ids.add(environment.environmentId)
        for env_id in environment_ids or []:
            merged_ids.add(env_id)
        if not (environments or environment_ids):  # as as service in its env, when None-s
            merged_ids.add(self.environmentId)
        log.critical("env ids... = \n{}".format(json.dumps(list(merged_ids), indent=4)))
        self._router.post_instance_services(org_id=self.organizationId, instance_id=self.instanceId,
                                            data=json.dumps(list(merged_ids)))

    def remove_as_service(self, environments=None):
        if not environments:
            # Use default if not set
            environments = [self.environment, ]
        for env in environments:
            env.remove_service(self)

    @property
    def serviceId(self):
        raise AttributeError("Service is instance reference now, use instanceId")

    def get_most_recent_update_time(self):
        """
        Indicated most recent update of the instance, assumption based on:
        - if currentWorkflow exists, its startedAt time is most recent update.
        - else max of workflowHistory startedAt is most recent update.
        """
<<<<<<< HEAD
        def parse_time(t):
            if t:
                return time.gmtime(t/1000)
            return None
        try:
            if self.currentWorkflow:
                cw_started_at = self.currentWorkflow.get('startedAt')
                if cw_started_at:
                    return parse_time(cw_started_at)

            max_wf_started_at = max([i.get('startedAt') for i in self.workflowHistory])
=======
        parse_time = lambda t: time.gmtime(t/1000)
        j = self.json()
        try:
            if j['currentWorkflow']:
                cw_started_at = j['currentWorkflow']['startedAt']
                if cw_started_at:
                    return parse_time(cw_started_at)

            max_wf_started_at = max([i['startedAt'] for i in j['workflowHistory']])
>>>>>>> deb8956b
            return parse_time(max_wf_started_at)
        except ValueError:
            return None

    def _is_projection_updated_instance(self):
        """
        This method tries to guess if instance was update since last time.
        If return True, definitely Yes, if False, this means more unknown
        :return: bool
        """
        last = self._last_workflow_started_time
        if not self._router.public_api_in_use:
            most_recent = self.get_most_recent_update_time()
        else:
            most_recent = None
        if last and most_recent:
            return last < most_recent
        return False  # can be more clever


class InstanceList(QubellEntityList):
    base_clz = Instance


class ActivityLog(object):

    TYPES = ['status updated', 'signals updated', 'dynamic links updated', 'command started', 'command finished',
             'workflow started', 'workflow finished', 'step started', 'step finished']
    log = []

    def __init__(self, log_list, severity=None, start=None, end=None):
        def sort(log_unsorted):
            # noinspection PyArgumentEqualDefault
            return sorted(log_unsorted, key=lambda li: li['time'], reverse=False)

        self.log = sort(log_list)
        self.severity = severity
        if severity:
            self.log = [x for x in self.log if x['severity'] in severity]

        if start:
            self.log = [x for x in self.log if x['time'] >= start]
        if end:
            self.log = [x for x in self.log if x['time'] <= end]

    def __len__(self):
        return len(self.log)

    def __iter__(self):
        for i in self.log:
            yield i

    def __str__(self):
        text = 'Severity: %s' % self.severity or 'ALL'
        for x in self.log:
            try:
                text += '\n{0}: {1}: {2}'.format(x['time'], x['eventTypeText'],
                                                 x['description'].replace('\n', '\n\t\t'))
            except KeyError:
                text += '\n{0}: {2}'.format(x['time'], x['description'].replace('\n', '\n\t\t'))
        return text

    def __contains__(self, item):
        return True if self.find(item) else False

    def __getitem__(self, item):
        """
        Guess what item to return: time, index or description
        log[0] will return first entry
        log[1402654329064] will return description of event with tis time
        log['Status is Active'] will return time of event, if found.
        """

        if isinstance(item, int):
            if item > 1000000000000:
                return ['{0}: {1}'.format(x['eventTypeText'], x['description'])
                        for x in self.log if x['time'] == item][0]
            return '{0}: {1}'.format(self.log[item]['eventTypeText'], self.log[item]['description'])
        elif isinstance(item, str):
            return self.find(item)[0]
        elif isinstance(item, slice):
            # noinspection PyTypeChecker
            return ActivityLog(self.log[item], severity=self.severity)
        return False

    def find(self, item, description='', event_type=''):
        """ Find regexp in activitylog
        find record as if type are in description.
        #TODO: should be refactored, dumb logic
        """
        if ': ' in item:
            splited = item.split(': ', 1)
            if splited[0] in self.TYPES:
                description = item.split(': ')[1]
                event_type = item.split(': ')[0]
            else:
                description = item
        else:
            if not description:
                description = item

        if event_type:
            found = [x['time'] for x in self.log if re.search(description, x['description'])
                     and x['eventTypeText'] == event_type]
        else:
            found = [x['time'] for x in self.log if re.search(description, x['description'])]

        return found if len(found) else None

    def get_interval(self, start_text=None, end_text=None):
        if start_text:
            begin = self.find(start_text)
            interval = ActivityLog(self.log, self.severity, start=begin[0])
        else:
            interval = self

        if end_text:
            end = interval.find(end_text)
            interval = ActivityLog(interval, self.severity, end=end[0])

        if len(interval):
            return interval
        raise exceptions.NotFoundError('Activitylog interval not found: [%s , %s]' % (start_text, end_text))

activityLog = ActivityLog  # todo: remove this<|MERGE_RESOLUTION|>--- conflicted
+++ resolved
@@ -58,16 +58,27 @@
 
     @lazyproperty
     def environments(self):
-        list_environments_json = lambda: self.json()['environments']
+        #TODO: FIXME: get rid of old API when its support will be removed
+        old_api_value = lambda: self.json().get('environments', [])
+        new_api_value = lambda: self.json().get('serviceIn', [])
+        list_environments_json = lambda: new_api_value() or old_api_value()
         return EnvironmentList(list_json_method=list_environments_json, organization=self).init_router(self._router)
 
     @lazyproperty
     def applicationId(self):
-        return self.json()['applicationId']
+        j = self.json()
+        #TODO: FIXME: get rid of old API when its support will be removed
+        old_api_value = j.get('applicationId')
+        new_api_value = j.get('application', {}).get('id')
+        return new_api_value or old_api_value
 
     @lazyproperty
     def environmentId(self):
-        return self.json()['environmentId']
+        j = self.json()
+        #TODO: FIXME: get rid of old API when its support will be removed
+        old_api_value = j.get('environmentId')
+        new_api_value = j.get('environment', {}).get('id')
+        return new_api_value or old_api_value
 
     @lazyproperty
     def submodules(self):
@@ -77,14 +88,11 @@
             return InstanceList(list_json_method=lambda: self.json()['components'], organization=self.organization).init_router(self._router)
         return InstanceList(list_json_method=lambda: self.json()['submodules'], organization=self.organization).init_router(self._router)
 
-<<<<<<< HEAD
     @property
     def destroyAt(self):
         j = self.json()
         return j.get('destroyAt', False)
 
-=======
->>>>>>> deb8956b
     @property
     def status(self):
         return self.json()['status']
@@ -106,7 +114,6 @@
         """ Guess what api we are using and return as public api does.
         Private has {'id':'key', 'value':'keyvalue'} format, public has {'key':'keyvalue'}
         """
-<<<<<<< HEAD
 
         j = self.json()
         #TODO: FIXME: get rid of old API when its support will be removed
@@ -114,17 +121,14 @@
         new_api_value = j.get('endpoints')
 
         retvals = new_api_value or old_api_value or []
-=======
->>>>>>> deb8956b
         # TODO: Public api hack.
-        retvals = self.json()['returnValues']
         if self._router.public_api_in_use:
             return retvals
         return self.__parse(retvals)
 
     @property
     def error(self):
-        return self.json()['errorMessage']
+        return self.json().get('errorMessage', False)
 
     @property
     def activitylog(self):
@@ -158,10 +162,19 @@
     @property
     def parameters(self):
         # todo: Public api hack.
+        j = self.json()
         if self._router.public_api_in_use:  # We do not have 'revision' in public api
-            return self.json()['parameters']
-
-        parameters = self.json()['revision']['parameters']
+            return j['parameters']
+
+        #TODO: FIXME: get rid of old API when its support will be removed
+        old_api_value = j.get('revision', {}).get('parameters')
+        new_api_value = j.get('config')
+        # if not (j.get('revision') is None or j['revision'].get('parameters') is None):
+        #     parameters = j['revision']['parameters']
+        # else:
+        #     parameters = j['config']
+
+        parameters = new_api_value or old_api_value
         if type(parameters) == list:  # v39+ - list of dicts: id, title, value
             return self.__parse(parameters)
         else:  # <v39 - dict  todo: remove when 39+ is wide in production
@@ -185,7 +198,6 @@
         if key == 'ready':
             log.debug('Checking instance status')
             return self.ready()
-<<<<<<< HEAD
         #TODO: FIXME: old API support: remove when its support will be removed on server
         elif key in ['workflowHistory', 'scheduledWorkflows', 'availableWorkflows']:
             log.debug('Getting instance workflow attribute: %s' % key)
@@ -195,8 +207,6 @@
             atr = new_api_value or old_api_value or []
             log.debug(atr)
             return atr
-=======
->>>>>>> deb8956b
         else:
             log.debug('Getting instance attribute: %s' % key)
             atr = self.json()[key]
@@ -418,12 +428,12 @@
         return True
 
     def destroy(self):
-        log.info("Destroying instance id=%s" % (self.id))
+        log.info("Destroying instance id=%s" % self.id)
         return self.run_workflow("destroy")
 
     @property
     def serve_environments(self):
-        return EnvironmentList(lambda: self.json()["environments"], organization=self.organization)
+        return EnvironmentList(lambda: self.environments, organization=self.organization)
 
     def add_as_service(self, environments=None, environment_ids=None):
         merged_ids = set()
@@ -456,7 +466,6 @@
         - if currentWorkflow exists, its startedAt time is most recent update.
         - else max of workflowHistory startedAt is most recent update.
         """
-<<<<<<< HEAD
         def parse_time(t):
             if t:
                 return time.gmtime(t/1000)
@@ -468,17 +477,6 @@
                     return parse_time(cw_started_at)
 
             max_wf_started_at = max([i.get('startedAt') for i in self.workflowHistory])
-=======
-        parse_time = lambda t: time.gmtime(t/1000)
-        j = self.json()
-        try:
-            if j['currentWorkflow']:
-                cw_started_at = j['currentWorkflow']['startedAt']
-                if cw_started_at:
-                    return parse_time(cw_started_at)
-
-            max_wf_started_at = max([i['startedAt'] for i in j['workflowHistory']])
->>>>>>> deb8956b
             return parse_time(max_wf_started_at)
         except ValueError:
             return None
