--- conflicted
+++ resolved
@@ -16,11 +16,7 @@
     ]
 
 setup(name='qubell-api-python-client',
-<<<<<<< HEAD
       version='1.52.44.12',  # versionising: <major>.<minor>.<platform major>.<platform minor>
-=======
-      version='1.51.44.12',  # versionising: <major>.<minor>.<platform major>.<platform minor>
->>>>>>> ec215d47
       description='Qubell platform client library',
       long_description=open(os.path.join(here,'README')).read(),
       author='Vasyl Khomenko',
